{-# LANGUAGE DeriveDataTypeable, DeriveGeneric, OverloadedStrings,
    RecordWildCards #-}

-- |
-- Module    : Statistics.Resampling.Bootstrap
-- Copyright : (c) 2009, 2011 Bryan O'Sullivan
-- License   : BSD3
--
-- Maintainer  : bos@serpentine.com
-- Stability   : experimental
-- Portability : portable
--
-- The bootstrap method for statistical inference.

module Statistics.Resampling.Bootstrap
    (
      Estimate(..)
    , bootstrapBCA
    , scale
    -- * References
    -- $references
    ) where

import Control.DeepSeq (NFData)
import Control.Exception (assert)
import Control.Monad.Par               (parMap,runPar)
import Data.Binary (Binary)
import Data.Data (Data)
import Data.Typeable (Typeable)
import Data.Vector.Unboxed ((!))
import GHC.Generics
import Statistics.Distribution (cumulative, quantile)
import Statistics.Distribution.Normal
import Statistics.Resampling (Resample(..), jackknife)
import Statistics.Sample (mean)
import Statistics.Types (Estimator, Sample)
import qualified Data.Vector.Unboxed as U
<<<<<<< HEAD
import qualified Statistics.Resampling as R
=======
import Data.Binary (put, get)
import Control.Applicative ((<$>), (<*>))
>>>>>>> 4c57d822

-- | A point and interval estimate computed via an 'Estimator'.
data Estimate = Estimate {
      estPoint           :: {-# UNPACK #-} !Double
    -- ^ Point estimate.
    , estLowerBound      :: {-# UNPACK #-} !Double
    -- ^ Lower bound of the estimate interval (i.e. the lower bound of
    -- the confidence interval).
    , estUpperBound      :: {-# UNPACK #-} !Double
    -- ^ Upper bound of the estimate interval (i.e. the upper bound of
    -- the confidence interval).
    , estConfidenceLevel :: {-# UNPACK #-} !Double
    -- ^ Confidence level of the confidence intervals.
    } deriving (Eq, Read, Show, Typeable, Data, Generic)

instance Binary Estimate where
    put (Estimate w x y z) = put w >> put x >> put y >> put z
    get = Estimate <$> get <*> get <*> get <*> get
instance NFData Estimate

-- | Multiply the point, lower bound, and upper bound in an 'Estimate'
-- by the given value.
scale :: Double                 -- ^ Value to multiply by.
      -> Estimate -> Estimate
scale f e@Estimate{..} = e {
                           estPoint = f * estPoint
                         , estLowerBound = f * estLowerBound
                         , estUpperBound = f * estUpperBound
                         }

estimate :: Double -> Double -> Double -> Double -> Estimate
estimate pt lb ub cl =
    assert (lb <= ub) .
    assert (cl > 0 && cl < 1) $
    Estimate { estPoint = pt
             , estLowerBound = lb
             , estUpperBound = ub
             , estConfidenceLevel = cl
             }

data T = {-# UNPACK #-} !Double :< {-# UNPACK #-} !Double
infixl 2 :<

-- | Bias-corrected accelerated (BCA) bootstrap. This adjusts for both
-- bias and skewness in the resampled distribution.
bootstrapBCA :: Double          -- ^ Confidence level
             -> Sample          -- ^ Sample data
             -> [Estimator]     -- ^ Estimators
             -> [Resample]      -- ^ Resampled data
             -> [Estimate]
bootstrapBCA confidenceLevel sample estimators resamples
  | confidenceLevel > 0 && confidenceLevel < 1
      = runPar $ parMap (uncurry e) (zip estimators resamples)
  | otherwise = error "Statistics.Resampling.Bootstrap.bootstrapBCA: confidence level outside (0,1) range"
  where
    e est (Resample resample)
      | U.length sample == 1 = estimate pt pt pt confidenceLevel
      | otherwise =
          estimate pt (resample ! lo) (resample ! hi) confidenceLevel
      where
        pt    = R.estimate est sample
        lo    = max (cumn a1) 0
          where a1 = bias + b1 / (1 - accel * b1)
                b1 = bias + z1
        hi    = min (cumn a2) (ni - 1)
          where a2 = bias + b2 / (1 - accel * b2)
                b2 = bias - z1
        z1    = quantile standard ((1 - confidenceLevel) / 2)
        cumn  = round . (*n) . cumulative standard
        bias  = quantile standard (probN / n)
          where probN = fromIntegral . U.length . U.filter (<pt) $ resample
        ni    = U.length resample
        n     = fromIntegral ni
        accel = sumCubes / (6 * (sumSquares ** 1.5))
          where (sumSquares :< sumCubes) = U.foldl' f (0 :< 0) jack
                f (s :< c) j = s + d2 :< c + d2 * d
                    where d  = jackMean - j
                          d2 = d * d
                jackMean     = mean jack
        jack  = jackknife est sample

-- $references
--
-- * Davison, A.C; Hinkley, D.V. (1997) Bootstrap methods and their
--   application. <http://statwww.epfl.ch/davison/BMA/><|MERGE_RESOLUTION|>--- conflicted
+++ resolved
@@ -35,12 +35,9 @@
 import Statistics.Sample (mean)
 import Statistics.Types (Estimator, Sample)
 import qualified Data.Vector.Unboxed as U
-<<<<<<< HEAD
 import qualified Statistics.Resampling as R
-=======
 import Data.Binary (put, get)
 import Control.Applicative ((<$>), (<*>))
->>>>>>> 4c57d822
 
 -- | A point and interval estimate computed via an 'Estimator'.
 data Estimate = Estimate {
